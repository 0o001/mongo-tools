--- conflicted
+++ resolved
@@ -2437,13 +2437,8 @@
 		}},
 	}
 	res = testDB.RunCommand(context.Background(), createIndexCmd, nil)
-<<<<<<< HEAD
-	if strings.Contains(res.Err().Error(), "NotImplemented") {
-		t.Skip("Not implemented on current version without feature flag.")
-=======
 	if strings.Contains(res.Err().Error(), "(NotImplemented) columnstore indexes are under development and cannot be used without enabling the feature flag") {
 		t.Skip("Requires columnstore indexes to be implemented")
->>>>>>> 972211c6
 	}
 
 	require.NoError(res.Err(), "can create a columnstore index")
